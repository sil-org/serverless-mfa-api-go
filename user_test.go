package mfa

import (
	"encoding/base64"
	"net/http"
	"testing"

	"github.com/aws/aws-sdk-go/aws"
	"github.com/aws/aws-sdk-go/service/dynamodb"
	"github.com/duo-labs/webauthn/webauthn"
)

func (ms *MfaSuite) Test_User_DeleteCredential() {

	awsConfig := testAwsConfig()
	envCfg := testEnvConfig(awsConfig)
	localStorage, err := NewStorage(&awsConfig)
	ms.NoError(err, "failed creating local storage for test")

	apiKeyKey := base64.StdEncoding.EncodeToString([]byte("1234567890123456"))
	apiKeySec := base64.StdEncoding.EncodeToString([]byte("123456789012345678901234"))

	apiKey := ApiKey{
		Key:    apiKeyKey,
		Secret: apiKeySec,
		Store:  localStorage,
	}

	web, err := webauthn.New(&webauthn.Config{
		RPDisplayName: "TestRPName",   // Display Name for your site
		RPID:          "111.11.11.11", // Generally the FQDN for your site
		Debug:         true,
	})

	ms.NoError(err, "failed creating new webAuthnClient for test")

	const userID = "10345678-1234-1234-1234-123456789012"
	cred11 := webauthn.Credential{ID: []byte("C11")}
	cred21 := webauthn.Credential{ID: []byte("C21")}
	cred22 := webauthn.Credential{ID: []byte("C22")}

	testUser0 := DynamoUser{
		ID:             "10345678-1234-1234-1234-123456789012",
		Name:           "Nancy_NoCredential",
		Store:          localStorage,
		WebAuthnClient: web,
		ApiKey:         apiKey,
		ApiKeyValue:    apiKey.Key,
		Credentials:    []webauthn.Credential{},
	}

	testUser1 := testUser0
	testUser1.ID = "11345678-1234-1234-1234-123456789012"
	testUser1.Name = "Oscar_OneCredential"
	testUser1.Credentials = []webauthn.Credential{cred11}

	testUser2 := testUser0
	testUser2.ID = "12345678-1234-1234-1234-123456789012"
	testUser2.Name = "Tony_TwoCredentials"
	testUser2.Credentials = []webauthn.Credential{cred21, cred22}

	for _, u := range []DynamoUser{testUser0, testUser1, testUser2} {
		ms.NoError(u.encryptAndStoreCredentials(), "failed saving initial test user")
	}

	params := &dynamodb.ScanInput{
		TableName: aws.String(envCfg.WebauthnTable),
	}

	results, err := localStorage.client.Scan(params)
	ms.NoError(err, "failed to scan storage for results")

	resultsStr := formatDynamoResults(results)
	ms.Contains(resultsStr, "Count: 3", "initial data wasn't saved properly")

	tests := []struct {
		name            string
		user            DynamoUser
		credID          string
		wantErrContains string
		wantStatus      int
		wantContains    []string
		wantCredIDs     [][]byte
		dontWantCredID  []byte
	}{
		{
			name:            "no credentials",
			user:            testUser0,
			credID:          "missing",
			wantStatus:      http.StatusNotFound,
			wantErrContains: "No webauthn credentials available.",
		},
		{
			name:            "one credential but bad credential ID",
			user:            testUser1,
			credID:          "missing",
			wantErrContains: "Credential not found with id: missing",
			wantCredIDs:     [][]byte{testUser1.Credentials[0].ID},
			wantStatus:      http.StatusNotFound,
		},
		{
			name:           "one credential gets deleted",
			user:           testUser1,
			credID:         hashAndEncodeKeyHandle(testUser1.Credentials[0].ID),
			wantStatus:     http.StatusNoContent,
			dontWantCredID: testUser1.Credentials[0].ID,
		},
		{
			name:           "two credentials and one is deleted",
			user:           testUser2,
			credID:         hashAndEncodeKeyHandle(testUser2.Credentials[0].ID),
			wantStatus:     http.StatusNoContent,
			wantContains:   []string{"Count: 3", testUser0.ID, testUser1.ID, testUser2.ID},
			wantCredIDs:    [][]byte{testUser2.Credentials[1].ID},
			dontWantCredID: testUser2.Credentials[0].ID,
		},
	}
	for _, tt := range tests {
		ms.T().Run(tt.name, func(t *testing.T) {
			err, status := tt.user.DeleteCredential(tt.credID)

			ms.Equal(tt.wantStatus, status, "incorrect http status")

			if tt.wantErrContains != "" {
				ms.Error(err, "expected an error but didn't get one")
				ms.Contains(err.Error(), tt.wantErrContains, "incorrect error")
				return
			}

			ms.NoError(err, "unexpected error")

			results, err := localStorage.client.Scan(params)
			ms.Error(err, "failed to scan storage for results")

			resultsStr := formatDynamoResults(results)

<<<<<<< HEAD
			if tt.wantNotContains != "" {
				ms.NotContainsf(resultsStr, tt.wantNotContains, "incorrect db results contain unexpected string")
			}

=======
>>>>>>> d2fffb31
			for _, w := range tt.wantContains {
				ms.Contains(resultsStr, w, "incorrect db results missing string")
			}

			gotUser := DynamoUser{
				ID:     tt.user.ID,
				ApiKey: tt.user.ApiKey,
				Store:  localStorage,
			}
			gotUser.Load()

			ms.Len(gotUser.Credentials, len(tt.wantCredIDs), "incorrect remaining credential ids")

			for i, w := range tt.wantCredIDs {
				ms.Equal(string(w), string(gotUser.Credentials[i].ID), "incorrect credential id")
			}

			if len(tt.dontWantCredID) == 0 {
				return
			}

			for _, g := range gotUser.Credentials {
				assert.NotEqual(string(tt.dontWantCredID), string(g.ID), "unexpected credential id")
			}
		})
	}
}<|MERGE_RESOLUTION|>--- conflicted
+++ resolved
@@ -134,13 +134,6 @@
 
 			resultsStr := formatDynamoResults(results)
 
-<<<<<<< HEAD
-			if tt.wantNotContains != "" {
-				ms.NotContainsf(resultsStr, tt.wantNotContains, "incorrect db results contain unexpected string")
-			}
-
-=======
->>>>>>> d2fffb31
 			for _, w := range tt.wantContains {
 				ms.Contains(resultsStr, w, "incorrect db results missing string")
 			}

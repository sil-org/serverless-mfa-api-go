--- conflicted
+++ resolved
@@ -124,26 +124,9 @@
 	ctxWithAPIKey := context.WithValue(context.Background(), UserContextKey, key)
 	ctxWithOtherAPIKey := context.WithValue(context.Background(), UserContextKey, otherKey)
 
-<<<<<<< HEAD
-=======
-	requestWithCorrectID := &http.Request{
-		Method: http.MethodDelete,
-		URL:    &url.URL{Path: "/totp/" + totp.UUID},
-	}
-	requestWithCorrectID = requestWithCorrectID.WithContext(ctxWithAPIKey)
-
-	requestWithWrongKey := requestWithCorrectID.WithContext(ctxWithOtherAPIKey)
-
-	requestWithWrongUUID := &http.Request{
-		Method: http.MethodDelete,
-		URL:    &url.URL{Path: "/totp/" + NewUUID()},
-	}
-	requestWithWrongUUID = requestWithWrongUUID.WithContext(ctxWithAPIKey)
-
 	mux := &http.ServeMux{}
 	mux.HandleFunc("DELETE /totp/{"+UUIDParam+"}", ms.app.DeleteTOTP)
 
->>>>>>> 3051f628
 	tests := []struct {
 		name       string
 		request    *http.Request

--- conflicted
+++ resolved
@@ -17,7 +17,6 @@
 }
 
 // getRoutes returns a list of routes for the server
-<<<<<<< HEAD
 func getRoutes(app *mfa.App) map[string]http.HandlerFunc {
 	return map[string]http.HandlerFunc{
 		"POST /api-key/activate":                             app.ActivateApiKey,
@@ -31,62 +30,6 @@
 		"POST /webauthn/login":                               app.BeginLogin,
 		"PUT /webauthn/login":                                app.FinishLogin,
 		"DELETE /webauthn/user":                              app.DeleteUser,
-		"DELETE /webauthn/credential/{" + mfa.IDParam + "}/": app.DeleteCredential,
-=======
-func getRoutes(app *mfa.App) []route {
-	return []route{
-		{
-			Pattern:     "POST /api-key/activate",
-			HandlerFunc: app.ActivateApiKey,
-		},
-		{
-			Pattern:     "POST /api-key/rotate",
-			HandlerFunc: app.RotateApiKey,
-		},
-		{
-			Pattern:     "POST /api-key",
-			HandlerFunc: app.CreateApiKey,
-		},
-		{
-			Pattern:     "POST /totp",
-			HandlerFunc: app.CreateTOTP,
-		},
-		{
-			Pattern:     "DELETE /totp/{" + mfa.UUIDParam + "}",
-			HandlerFunc: app.DeleteTOTP,
-		},
-		{
-			Pattern:     "POST /totp/{" + mfa.UUIDParam + "}/validate",
-			HandlerFunc: app.ValidateTOTP,
-		},
-		{
-			Pattern:     "POST /webauthn/register",
-			HandlerFunc: app.BeginRegistration,
-		},
-		{
-			Pattern:     "PUT /webauthn/register",
-			HandlerFunc: app.FinishRegistration,
-		},
-		{
-			Pattern:     "POST /webauthn/login",
-			HandlerFunc: app.BeginLogin,
-		},
-		{
-			Pattern:     "PUT /webauthn/login",
-			HandlerFunc: app.FinishLogin,
-		},
-		{
-			Pattern:     "DELETE /webauthn/user",
-			HandlerFunc: app.DeleteUser,
-		},
-		{ // This expects a path param that is the id that was previously returned
-			// as the key_handle_hash from the FinishRegistration call.
-			// Alternatively, if the id param indicates that a legacy U2F key should be removed
-			//	 (e.g. by matching the string "u2f")
-			//   then that user is saved with all of its legacy u2f fields blanked out.
-			Pattern:     "DELETE /webauthn/credential/{" + mfa.IDParam + "}",
-			HandlerFunc: app.DeleteCredential,
-		},
->>>>>>> 88db0e91
+		"DELETE /webauthn/credential/{" + mfa.IDParam + "}": app.DeleteCredential,
 	}
 }
package mfa

import (
	"encoding/json"
	"log"
	"net/http"
<<<<<<< HEAD

	"github.com/google/uuid"
=======
	"strings"
>>>>>>> be1f8aca
)

const (
	IDParam   = "id"
	UUIDParam = "uuid"
)

// simpleError is a custom error type that can be JSON-encoded for API responses
type simpleError struct {
	Error string `json:"error"`
}

// newSimpleError creates a new simpleError from the given error
func newSimpleError(err error) simpleError {
	return simpleError{Error: err.Error()}
}

// jsonResponse encodes a body as JSON and writes it to the response. It sets the response Content-Type header to
// "application/json".
func jsonResponse(w http.ResponseWriter, body interface{}, status int) {
	var data interface{}
	switch b := body.(type) {
	case error:
		data = newSimpleError(b)
	default:
		data = body
	}

	var jBody []byte
	var err error
	if data != nil {
		jBody, err = json.Marshal(data)
		if err != nil {

			// SonarQube flagged this as vulnerable to injection attacks. Rather than exhaustively search for places
			// where user input is inserted into the error message, I'll just sanitize it as recommended.
			sanitizedError := strings.ReplaceAll(strings.ReplaceAll(err.Error(), "\n", "_"), "\r", "_")

			log.Printf("failed to marshal response body to json: %s", sanitizedError)
			w.WriteHeader(http.StatusInternalServerError)
			_, _ = w.Write([]byte("failed to marshal response body to json"))
			return
		}
	}

	w.Header().Set("content-type", "application/json")
	w.WriteHeader(status)
	_, err = w.Write(jBody)
	if err != nil {
		log.Printf("failed to write response in jsonResponse: %s\n", err)
	}
}

// NewUUID returns a new V4 UUID value as a text string
func NewUUID() string {
	u, err := uuid.NewRandom()
	if err != nil {
		panic("failed to generate uuid: " + err.Error())
	}
	return u.String()
}<|MERGE_RESOLUTION|>--- conflicted
+++ resolved
@@ -4,12 +4,9 @@
 	"encoding/json"
 	"log"
 	"net/http"
-<<<<<<< HEAD
+	"strings"
 
 	"github.com/google/uuid"
-=======
-	"strings"
->>>>>>> be1f8aca
 )
 
 const (
